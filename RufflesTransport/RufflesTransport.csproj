--- conflicted
+++ resolved
@@ -1,20 +1,16 @@
-<Project Sdk="Microsoft.NET.Sdk">
-
-  <PropertyGroup>
-    <TargetFrameworks>net35;net471;net45;netstandard2.0</TargetFrameworks>
-  </PropertyGroup>
-
-  <ItemGroup>
-<<<<<<< HEAD
-    <PackageReference Include="Ruffles" Version="2.4.0" />
-=======
-    <PackageReference Include="Ruffles" Version="2.3.2" />
->>>>>>> 53db7132
-    <Reference Include="UnityEngine, Version=0.0.0.0, Culture=neutral, processorArchitecture=MSIL">
-      <HintPath>..\Libraries\Unity\UnityEngine.dll</HintPath>
-      <SpecificVersion>False</SpecificVersion>
-      <Private>false</Private>
-    </Reference>
-    <PackageReference Include="MLAPI" Version="11.0.0" />
-  </ItemGroup>
-</Project>
+<Project Sdk="Microsoft.NET.Sdk">
+
+  <PropertyGroup>
+    <TargetFrameworks>net35;net471;net45;netstandard2.0</TargetFrameworks>
+  </PropertyGroup>
+
+  <ItemGroup>
+    <PackageReference Include="Ruffles" Version="2.3.2" />
+    <Reference Include="UnityEngine, Version=0.0.0.0, Culture=neutral, processorArchitecture=MSIL">
+      <HintPath>..\Libraries\Unity\UnityEngine.dll</HintPath>
+      <SpecificVersion>False</SpecificVersion>
+      <Private>false</Private>
+    </Reference>
+    <PackageReference Include="MLAPI" Version="11.0.0" />
+  </ItemGroup>
+</Project>